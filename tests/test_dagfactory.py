import os
import datetime
import pytest
from airflow.models.variable import Variable
from airflow.operators.subdag_operator import SubDagOperator
from packaging import version
from airflow import __version__ as AIRFLOW_VERSION

here = os.path.dirname(__file__)

from dagfactory import dagfactory

TEST_DAG_FACTORY = os.path.join(here, "fixtures/dag_factory.yml")
INVALID_YAML = os.path.join(here, "fixtures/invalid_yaml.yml")
INVALID_DAG_FACTORY = os.path.join(here, "fixtures/invalid_dag_factory.yml")
DAG_FACTORY_KUBERNETES_POD_OPERATOR = os.path.join(here, "fixtures/dag_factory_kubernetes_pod_operator.yml")
DAG_FACTORY_VARIABLES_AS_ARGUMENTS = os.path.join(here, "fixtures/dag_factory_variables_as_arguments.yml")
DAG_FACTORY_SUB_DAG = os.path.join(here, "fixtures/dag_factory_sub_dag.yml")

DOC_MD_FIXTURE_FILE = os.path.join(here, "fixtures/mydocfile.md")
DOC_MD_PYTHON_CALLABLE_FILE = os.path.join(here, "fixtures/doc_md_builder.py")


@pytest.fixture(autouse=True)
def build_path_for_doc_md():
    with open(TEST_DAG_FACTORY, 'r') as f:
        oldText = f.read()
        newText = oldText.replace('{here}', here)
    with open(TEST_DAG_FACTORY, 'w') as f:
        f.write(newText)
    yield
    with open(TEST_DAG_FACTORY, 'w') as f:
        f.write(oldText)


def test_validate_config_filepath_valid():
    dagfactory.DagFactory._validate_config_filepath(TEST_DAG_FACTORY)


def test_validate_config_filepath_invalid():
    with pytest.raises(Exception):
        dagfactory.DagFactory._validate_config_filepath("config.yml")


def test_load_config_valid():
    expected = {
        "default": {
            "default_args": {
                "owner": "default_owner",
                "start_date": datetime.date(2018, 3, 1),
                "end_date": datetime.date(2018, 3, 5),
                "retries": 1,
                "retry_delay_sec": 300,
            },
            "concurrency": 1,
            "max_active_runs": 1,
            "dagrun_timeout_sec": 600,
            "default_view": "tree",
            "orientation": "LR",
            "schedule_interval": "0 1 * * *",
        },
        "example_dag": {
            "doc_md": "##here is a doc md string",
            "default_args": {"owner": "custom_owner", "start_date": "2 days"},
            "description": "this is an example dag",
            "schedule_interval": "0 3 * * *",
            "tasks": {
                "task_1": {
                    "operator": "airflow.operators.bash_operator.BashOperator",
                    "bash_command": "echo 1",
                },
                "task_2": {
                    "operator": "airflow.operators.bash_operator.BashOperator",
                    "bash_command": "echo 2",
                    "dependencies": ["task_1"],
                },
                "task_3": {
                    "operator": "airflow.operators.bash_operator.BashOperator",
                    "bash_command": "echo 3",
                    "dependencies": ["task_1"],
                },
            },
        },
        "example_dag2": {
<<<<<<< HEAD
            "doc_md_file_path": DOC_MD_FIXTURE_FILE,
=======
            "doc_md_file_path" : DOC_MD_FIXTURE_FILE,
            "schedule_interval": "None",
>>>>>>> c5d44be2
            "tasks": {
                "task_1": {
                    "operator": "airflow.operators.bash_operator.BashOperator",
                    "bash_command": "echo 1",
                },
                "task_2": {
                    "operator": "airflow.operators.bash_operator.BashOperator",
                    "bash_command": "echo 2",
                    "dependencies": ["task_1"],
                },
                "task_3": {
                    "operator": "airflow.operators.bash_operator.BashOperator",
                    "bash_command": "echo 3",
                    "dependencies": ["task_1"],
                },
            }
        },
        "example_dag3": {
            "doc_md_python_callable_name": "mydocmdbuilder",
            "doc_md_python_callable_file": DOC_MD_PYTHON_CALLABLE_FILE,
            "doc_md_python_arguments": {"arg1": "arg1", "arg2": "arg2"},
            "tasks": {
                "task_1": {
                    "operator": "airflow.operators.bash_operator.BashOperator",
                    "bash_command": "echo 1",
                },
            }
        },
    }
    actual = dagfactory.DagFactory._load_config(TEST_DAG_FACTORY)
    actual['example_dag2']['doc_md_file_path'] = DOC_MD_FIXTURE_FILE
    actual['example_dag3']['doc_md_python_callable_file'] = DOC_MD_PYTHON_CALLABLE_FILE
    assert actual == expected


def test_load_config_invalid():
    with pytest.raises(Exception):
        dagfactory.DagFactory._load_config(INVALID_YAML)


def test_get_dag_configs():
    td = dagfactory.DagFactory(TEST_DAG_FACTORY)
    expected = {
        "example_dag": {
            "doc_md": "##here is a doc md string",
            "default_args": {"owner": "custom_owner", "start_date": "2 days"},
            "description": "this is an example dag",
            "schedule_interval": "0 3 * * *",
            "tasks": {
                "task_1": {
                    "operator": "airflow.operators.bash_operator.BashOperator",
                    "bash_command": "echo 1",
                },
                "task_2": {
                    "operator": "airflow.operators.bash_operator.BashOperator",
                    "bash_command": "echo 2",
                    "dependencies": ["task_1"],
                },
                "task_3": {
                    "operator": "airflow.operators.bash_operator.BashOperator",
                    "bash_command": "echo 3",
                    "dependencies": ["task_1"],
                },
            },
        },
        "example_dag2": {
            "doc_md_file_path": DOC_MD_FIXTURE_FILE,
            "schedule_interval": "None",
            "tasks": {
                "task_1": {
                    "operator": "airflow.operators.bash_operator.BashOperator",
                    "bash_command": "echo 1",
                },
                "task_2": {
                    "operator": "airflow.operators.bash_operator.BashOperator",
                    "bash_command": "echo 2",
                    "dependencies": ["task_1"],
                },
                "task_3": {
                    "operator": "airflow.operators.bash_operator.BashOperator",
                    "bash_command": "echo 3",
                    "dependencies": ["task_1"],
                },
            }
        },
        "example_dag3": {
            "doc_md_python_callable_name": "mydocmdbuilder",
            "doc_md_python_callable_file": DOC_MD_PYTHON_CALLABLE_FILE,
            "doc_md_python_arguments": {"arg1": "arg1", "arg2": "arg2"},
            "tasks": {
                "task_1": {
                    "operator": "airflow.operators.bash_operator.BashOperator",
                    "bash_command": "echo 1",
                },
            }
        },
    }
    actual = td.get_dag_configs()
    actual['example_dag2']['doc_md_file_path'] = DOC_MD_FIXTURE_FILE
    actual['example_dag3']['doc_md_python_callable_file'] = DOC_MD_PYTHON_CALLABLE_FILE
    assert actual == expected


def test_get_default_config():
    td = dagfactory.DagFactory(TEST_DAG_FACTORY)
    expected = {
        "default_args": {
            "owner": "default_owner",
            "start_date": datetime.date(2018, 3, 1),
            "end_date": datetime.date(2018, 3, 5),
            "retries": 1,
            "retry_delay_sec": 300,
        },
        "concurrency": 1,
        "max_active_runs": 1,
        "dagrun_timeout_sec": 600,
        "default_view": "tree",
        "orientation": "LR",
        "schedule_interval": "0 1 * * *",
    }
    actual = td.get_default_config()
    assert actual == expected


def test_generate_dags_valid():
    td = dagfactory.DagFactory(TEST_DAG_FACTORY)
    td.generate_dags(globals())
    assert "example_dag" in globals()
    assert "example_dag2" in globals()
    assert "fake_example_dag" not in globals()


def test_generate_dags_with_removal_valid():
    td = dagfactory.DagFactory(TEST_DAG_FACTORY)
    td.generate_dags(globals())
    assert "example_dag" in globals()
    assert "example_dag2" in globals()
    assert "fake_example_dag" not in globals()

    del td.config['example_dag']
    del td.config['example_dag2']
    td.clean_dags(globals())
    assert "example_dag" not in globals()
    assert "example_dag2" not in globals()
    assert "fake_example_dag" not in globals()


def test_generate_dags_invalid():
    td = dagfactory.DagFactory(INVALID_DAG_FACTORY)
    with pytest.raises(Exception):
        td.generate_dags(globals())


def test_kubernetes_pod_operator_dag():
    td = dagfactory.DagFactory(DAG_FACTORY_KUBERNETES_POD_OPERATOR)
    td.generate_dags(globals())
    assert "example_dag" in globals()


def test_variables_as_arguments_dag():
    override_command = 'value_from_variable'
    if version.parse(AIRFLOW_VERSION) >= version.parse("1.10.10"):
        os.environ['AIRFLOW_VAR_VAR1'] = override_command
    else:
        Variable.set("var1", override_command)
    td = dagfactory.DagFactory(DAG_FACTORY_VARIABLES_AS_ARGUMENTS)
    td.generate_dags(globals())
    tasks = globals()['example_dag'].tasks
    for task in tasks:
        if task.task_id == "task_3":
            assert task.bash_command == override_command


def test_doc_md_file_path():
    td = dagfactory.DagFactory(TEST_DAG_FACTORY)
    td.generate_dags(globals())
    generated_doc_md = globals()['example_dag2'].doc_md
    with open(DOC_MD_FIXTURE_FILE, "r") as file:
        expected_doc_md = file.read()
    assert generated_doc_md == expected_doc_md


def test_doc_md_callable():
    td = dagfactory.DagFactory(TEST_DAG_FACTORY)
    td.generate_dags(globals())
    expected_doc_md = globals()['example_dag3'].doc_md
    assert str(td.get_dag_configs()['example_dag3']['doc_md_python_arguments']) == expected_doc_md

<<<<<<< HEAD

def test_sub_dag():
    td = dagfactory.DagFactory(DAG_FACTORY_SUB_DAG)
    td.generate_dags(globals())
    tasks = globals()['example_sub_dag'].tasks
    for task in tasks:
        if task.task_id == "inner_sub_dag":
            assert isinstance(task, SubDagOperator)
            assert len(task.subdag.tasks) == 2
            assert task.pool == "subdag_pool"
=======
def test_schedule_interval():
    td = dagfactory.DagFactory(TEST_DAG_FACTORY)
    td.generate_dags(globals())
    schedule_interval = globals()['example_dag2'].schedule_interval
    assert schedule_interval is None
>>>>>>> c5d44be2
<|MERGE_RESOLUTION|>--- conflicted
+++ resolved
@@ -82,12 +82,8 @@
             },
         },
         "example_dag2": {
-<<<<<<< HEAD
-            "doc_md_file_path": DOC_MD_FIXTURE_FILE,
-=======
             "doc_md_file_path" : DOC_MD_FIXTURE_FILE,
             "schedule_interval": "None",
->>>>>>> c5d44be2
             "tasks": {
                 "task_1": {
                     "operator": "airflow.operators.bash_operator.BashOperator",
@@ -276,8 +272,6 @@
     expected_doc_md = globals()['example_dag3'].doc_md
     assert str(td.get_dag_configs()['example_dag3']['doc_md_python_arguments']) == expected_doc_md
 
-<<<<<<< HEAD
-
 def test_sub_dag():
     td = dagfactory.DagFactory(DAG_FACTORY_SUB_DAG)
     td.generate_dags(globals())
@@ -287,10 +281,9 @@
             assert isinstance(task, SubDagOperator)
             assert len(task.subdag.tasks) == 2
             assert task.pool == "subdag_pool"
-=======
+
 def test_schedule_interval():
     td = dagfactory.DagFactory(TEST_DAG_FACTORY)
     td.generate_dags(globals())
     schedule_interval = globals()['example_dag2'].schedule_interval
-    assert schedule_interval is None
->>>>>>> c5d44be2
+    assert schedule_interval is None